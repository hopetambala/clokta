--- conflicted
+++ resolved
@@ -46,17 +46,10 @@
 >
 ```
 
-<<<<<<< HEAD
 ## Profiles
 
 More documentation on Profiles can be accessed [via this link](docs/Profiles.md)
-=======
-and you can always run
-
-```bash
-> clokta --help
-```
->>>>>>> f8bed582
+
 
 ## First Time
 
