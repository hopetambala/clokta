--- conflicted
+++ resolved
@@ -13,8 +13,8 @@
 ## To Use
 
 ```
-> clokta --profile <your-team> -c <your-team-clokta-config>.yml
-> aws --profile <your-team> s3 ls (or any other aws command you want)
+$ clokta --profile <your-team> -c <your-team-clokta-config>.yml
+$ aws --profile <your-team> s3 ls (or any other aws command you want)
 ```
 
 This injects temporary keys into your .aws/credentials file that can be accessed with the --profile option.
@@ -22,21 +22,15 @@
 Another option creates a file which can be sourced to enable just the current session:
 
 ```
-> clokta -c <your-team-clokta-config>.yml
-> source aws_session.sh
-> aws s3 ls
+$ clokta -c <your-team-clokta-config>.yml
+$ source aws_session.sh
+$ aws s3 ls
 ```
 
 Run AWS commands for the next hour.  After an hour the keys expire and you must rerun clokta.
 
 Applications that access AWS can be run locally if the you used the second option that puts the keys in the environment of the current session.
 
-<<<<<<< HEAD
-1. Obtain a clokta.yml from your team that contains the required information for you account.
-  (See below for how a team can generate a clokta.yml)
-
-  A typical clokta.yml will look like this.
-=======
 Obtain a clokta.yml from your team.   See below for how a team can generate a clokta.yml.
 
 ## More Info
@@ -57,7 +51,6 @@
 If you always intend on using the same the same MFA mechanism, you can put this in your clokta configuration file.  For example, the line "MULTIFACTOR_PREFERENCE: SMS text message" will always use SMS MFA.
 
 A typical clokta.yml will look like this.
->>>>>>> 9ff261cb
 
 ```yaml
 OKTA_ORG: washpost.okta.com
@@ -72,13 +65,10 @@
 
 Note: Alternatively, you can put all these values in your environment rather than specifying the yml file on the commandline.
 
-<<<<<<< HEAD
 1. Run AWS commands for the next hour.
 
   After an hour the keys expire and you must rerun clokta.
 
-=======
->>>>>>> 9ff261cb
 ## Generating a clokta.yml for your team
 
 Each team with its own account needs to setup a clokta.yml file for team member to use.  The clokta.yml contains all the Okta and AWS information clokta needs to find and authenticate with your AWS account.
@@ -115,7 +105,6 @@
 
 Note: The "OKTA_USERNAME" is just to make it easy for developers to put their name in when they get the file and not have to be prompted for it every time.  Leave it blank.
 
-<<<<<<< HEAD
 Give this to all team members.
 
 ## Recent updates
@@ -162,7 +151,4 @@
 
 ```yaml
 MULTIFACTOR_PREFERENCE: Okta Verify with Push
-```
-=======
-Give this to all team members.
->>>>>>> 9ff261cb
+```